package pieceio_test

import (
	"bytes"
	"context"
	"fmt"
	"github.com/filecoin-project/go-fil-markets/filestore"
	fsmocks "github.com/filecoin-project/go-fil-markets/filestore/mocks"
	"github.com/filecoin-project/go-fil-markets/pieceio"
	"github.com/filecoin-project/go-fil-markets/pieceio/cario"
	pmocks "github.com/filecoin-project/go-fil-markets/pieceio/mocks"
	"github.com/filecoin-project/go-fil-markets/pieceio/padreader"
	"github.com/filecoin-project/go-sectorbuilder"
	dag "github.com/ipfs/go-merkledag"
	dstest "github.com/ipfs/go-merkledag/test"
	ipldfree "github.com/ipld/go-ipld-prime/impl/free"
	"github.com/ipld/go-ipld-prime/traversal/selector"
	"github.com/ipld/go-ipld-prime/traversal/selector/builder"
	"github.com/stretchr/testify/mock"
	"github.com/stretchr/testify/require"
	"io"
	"testing"
)

func Test_ThereAndBackAgain(t *testing.T) {
	tempDir := filestore.Path("./tempDir")
	pr := padreader.NewPadReader()
	cio := cario.NewCarIO()

	store, err := filestore.NewLocalFileStore(tempDir)
	require.NoError(t, err)
<<<<<<< HEAD
=======
	pio := pieceio.NewPieceIO(pr, cio, store)
	require.NoError(t, err)
>>>>>>> 74d100f3

	sourceBserv := dstest.Bserv()
	sourceBs := sourceBserv.Blockstore()

	pio := pieceio.NewPieceIO(pr, cio, sc, store, sourceBs)
	require.NoError(t, err)

	dserv := dag.NewDAGService(sourceBserv)
	a := dag.NewRawNode([]byte("aaaa"))
	b := dag.NewRawNode([]byte("bbbb"))
	c := dag.NewRawNode([]byte("cccc"))

	nd1 := &dag.ProtoNode{}
	_ = nd1.AddNodeLink("cat", a)

	nd2 := &dag.ProtoNode{}
	_ = nd2.AddNodeLink("first", nd1)
	_ = nd2.AddNodeLink("dog", b)

	nd3 := &dag.ProtoNode{}
	_ = nd3.AddNodeLink("second", nd2)
	_ = nd3.AddNodeLink("bear", c)

	ctx := context.Background()
	_ = dserv.Add(ctx, a)
	_ = dserv.Add(ctx, b)
	_ = dserv.Add(ctx, c)
	_ = dserv.Add(ctx, nd1)
	_ = dserv.Add(ctx, nd2)
	_ = dserv.Add(ctx, nd3)

	ssb := builder.NewSelectorSpecBuilder(ipldfree.NodeBuilder())
	node := ssb.ExploreFields(func(efsb builder.ExploreFieldsSpecBuilder) {
		efsb.Insert("Links",
			ssb.ExploreIndex(1, ssb.ExploreRecursive(selector.RecursionLimitNone(), ssb.ExploreAll(ssb.ExploreRecursiveEdge()))))
	}).Node()

	bytes, tmpFile, err := pio.GeneratePieceCommitment(nd3.Cid(), node)
	require.NoError(t, err)
	defer func() {
		deferErr := tmpFile.Close()
		require.NoError(t, deferErr)
		deferErr = store.Delete(tmpFile.Path())
		require.NoError(t, deferErr)
	}()
	for _, b := range bytes {
		require.NotEqual(t, 0, b)
	}
	bufSize := int64(16) // small buffer to illustrate the logic
	buf := make([]byte, bufSize)
	var readErr error
	padStart := int64(-1)
	loops := int64(-1)
	read := 0
	skipped, err := tmpFile.Seek(tmpFile.Size()/2, io.SeekStart)
	require.NoError(t, err)
	for readErr == nil {
		loops++
		read, readErr = tmpFile.Read(buf)
		for idx := int64(0); idx < int64(read); idx++ {
			if buf[idx] == 0 {
				if padStart == -1 {
					padStart = skipped + loops*bufSize + idx
				}
			} else {
				padStart = -1
			}
		}
	}
	_, err = tmpFile.Seek(0, io.SeekStart)
	require.NoError(t, err)

	var reader io.Reader
	if padStart != -1 {
		reader = io.LimitReader(tmpFile, padStart)
	} else {
		reader = tmpFile
	}

	id, err := pio.ReadPiece(reader)
	require.NoError(t, err)
	require.Equal(t, nd3.Cid(), id)
}

func Test_StoreRestoreMemoryBuffer(t *testing.T) {
	tempDir := filestore.Path("./tempDir")
	pr := padreader.NewPadReader()
	cio := cario.NewCarIO()

	store, err := filestore.NewLocalFileStore(tempDir)
	require.NoError(t, err)
<<<<<<< HEAD
=======
	pio := pieceio.NewPieceIO(pr, cio, store)
>>>>>>> 74d100f3

	sourceBserv := dstest.Bserv()
	sourceBs := sourceBserv.Blockstore()
	pio := pieceio.NewPieceIO(pr, cio, sc, store, sourceBs)

	dserv := dag.NewDAGService(sourceBserv)
	a := dag.NewRawNode([]byte("aaaa"))
	b := dag.NewRawNode([]byte("bbbb"))
	c := dag.NewRawNode([]byte("cccc"))

	nd1 := &dag.ProtoNode{}
	_ = nd1.AddNodeLink("cat", a)

	nd2 := &dag.ProtoNode{}
	_ = nd2.AddNodeLink("first", nd1)
	_ = nd2.AddNodeLink("dog", b)

	nd3 := &dag.ProtoNode{}
	_ = nd3.AddNodeLink("second", nd2)
	_ = nd3.AddNodeLink("bear", c)

	ctx := context.Background()
	_ = dserv.Add(ctx, a)
	_ = dserv.Add(ctx, b)
	_ = dserv.Add(ctx, c)
	_ = dserv.Add(ctx, nd1)
	_ = dserv.Add(ctx, nd2)
	_ = dserv.Add(ctx, nd3)

	ssb := builder.NewSelectorSpecBuilder(ipldfree.NodeBuilder())
	node := ssb.ExploreFields(func(efsb builder.ExploreFieldsSpecBuilder) {
		efsb.Insert("Links",
			ssb.ExploreIndex(1, ssb.ExploreRecursive(selector.RecursionLimitNone(), ssb.ExploreAll(ssb.ExploreRecursiveEdge()))))
	}).Node()

	commitment, tmpFile, err := pio.GeneratePieceCommitment(nd3.Cid(), node)
	require.NoError(t, err)
	defer func() {
		deferErr := tmpFile.Close()
		require.NoError(t, deferErr)
		deferErr = store.Delete(tmpFile.Path())
		require.NoError(t, deferErr)
	}()
	_, err = tmpFile.Seek(0, io.SeekStart)
	require.NoError(t, err)

	for _, b := range commitment {
		require.NotEqual(t, 0, b)
	}
	buf := make([]byte, tmpFile.Size())
	_, err = tmpFile.Read(buf)
	require.NoError(t, err)
	buffer := bytes.NewBuffer(buf)
<<<<<<< HEAD
	secondCommitment, err := sc.GeneratePieceCommitment(buffer, uint64(tmpFile.Size()))
=======
	secondCommitment, err := sectorbuilder.GeneratePieceCommitment(buffer, uint64(info.Size()))
>>>>>>> 74d100f3
	require.NoError(t, err)
	require.Equal(t, commitment, secondCommitment[:])
}

func Test_Failures(t *testing.T) {
	sourceBserv := dstest.Bserv()
	sourceBs := sourceBserv.Blockstore()
	dserv := dag.NewDAGService(sourceBserv)
	a := dag.NewRawNode([]byte("aaaa"))
	b := dag.NewRawNode([]byte("bbbb"))
	c := dag.NewRawNode([]byte("cccc"))

	nd1 := &dag.ProtoNode{}
	_ = nd1.AddNodeLink("cat", a)

	nd2 := &dag.ProtoNode{}
	_ = nd2.AddNodeLink("first", nd1)
	_ = nd2.AddNodeLink("dog", b)

	nd3 := &dag.ProtoNode{}
	_ = nd3.AddNodeLink("second", nd2)
	_ = nd3.AddNodeLink("bear", c)

	ctx := context.Background()
	_ = dserv.Add(ctx, a)
	_ = dserv.Add(ctx, b)
	_ = dserv.Add(ctx, c)
	_ = dserv.Add(ctx, nd1)
	_ = dserv.Add(ctx, nd2)
	_ = dserv.Add(ctx, nd3)

	ssb := builder.NewSelectorSpecBuilder(ipldfree.NodeBuilder())
	node := ssb.ExploreFields(func(efsb builder.ExploreFieldsSpecBuilder) {
		efsb.Insert("Links",
			ssb.ExploreIndex(1, ssb.ExploreRecursive(selector.RecursionLimitNone(), ssb.ExploreAll(ssb.ExploreRecursiveEdge()))))
	}).Node()

	t.Run("create temp file fails", func(t *testing.T) {
		fsmock := fsmocks.FileStore{}
		fsmock.On("CreateTemp").Return(nil, fmt.Errorf("Failed"))
<<<<<<< HEAD
		pio := pieceio.NewPieceIO(nil, nil, nil, &fsmock, sourceBs)
		_, _, err := pio.GeneratePieceCommitment(nd3.Cid(), node)
=======
		pio := pieceio.NewPieceIO(nil, nil, &fsmock)
		_, _, err := pio.GeneratePieceCommitment(sourceBs, nd3.Cid(), node)
>>>>>>> 74d100f3
		require.Error(t, err)
	})
	t.Run("write CAR fails", func(t *testing.T) {
		tempDir := filestore.Path("./tempDir")
		pr := padreader.NewPadReader()
		store, err := filestore.NewLocalFileStore(tempDir)
		require.NoError(t, err)

		ciomock := pmocks.CarIO{}
		any := mock.Anything
		ciomock.On("WriteCar", any, any, any, any, any).Return(fmt.Errorf("failed to write car"))
<<<<<<< HEAD
		pio := pieceio.NewPieceIO(pr, &ciomock, sc, store, sourceBs)
		_, _, err = pio.GeneratePieceCommitment(nd3.Cid(), node)
=======
		pio := pieceio.NewPieceIO(pr, &ciomock, store)
		_, _, err = pio.GeneratePieceCommitment(sourceBs, nd3.Cid(), node)
>>>>>>> 74d100f3
		require.Error(t, err)
	})
	t.Run("padding fails", func(t *testing.T) {
		pr := padreader.NewPadReader()
		cio := cario.NewCarIO()

		fsmock := fsmocks.FileStore{}
		mockfile := fsmocks.File{}

		fsmock.On("CreateTemp").Return(&mockfile, nil).Once()
		fsmock.On("Delete", mock.Anything).Return(nil).Once()

		counter := 0
		size := 0
		mockfile.On("Write", mock.Anything).Run(func(args mock.Arguments) {
			arg := args[0]
			buf := arg.([]byte)
			size := len(buf)
			counter += size
		}).Return(size, nil).Times(17)
		mockfile.On("Size").Return(int64(484))
		mockfile.On("Write", mock.Anything).Return(0, fmt.Errorf("write failed")).Once()
		mockfile.On("Close").Return(nil).Once()
		mockfile.On("Path").Return(filestore.Path("mock")).Once()

<<<<<<< HEAD
		pio := pieceio.NewPieceIO(pr, cio, sc, &fsmock, sourceBs)
		_, _, err := pio.GeneratePieceCommitment(nd3.Cid(), node)
=======
		pio := pieceio.NewPieceIO(pr, cio, &fsmock)
		_, _, err := pio.GeneratePieceCommitment(sourceBs, nd3.Cid(), node)
>>>>>>> 74d100f3
		require.Error(t, err)
	})
	t.Run("incorrect padding", func(t *testing.T) {
		pr := padreader.NewPadReader()
		cio := cario.NewCarIO()

		fsmock := fsmocks.FileStore{}
		mockfile := fsmocks.File{}

		fsmock.On("CreateTemp").Return(&mockfile, nil).Once()
		fsmock.On("Delete", mock.Anything).Return(nil).Once()

		counter := 0
		size := 0
		mockfile.On("Write", mock.Anything).Run(func(args mock.Arguments) {
			arg := args[0]
			buf := arg.([]byte)
			size := len(buf)
			counter += size
		}).Return(size, nil).Times(17)
		mockfile.On("Size").Return(int64(484))
		mockfile.On("Write", mock.Anything).Return(16, nil).Once()
		mockfile.On("Close").Return(nil).Once()
		mockfile.On("Path").Return(filestore.Path("mock")).Once()

<<<<<<< HEAD
		pio := pieceio.NewPieceIO(pr, cio, sc, &fsmock, sourceBs)
		_, _, err := pio.GeneratePieceCommitment(nd3.Cid(), node)
=======
		pio := pieceio.NewPieceIO(pr, cio, &fsmock)
		_, _, err := pio.GeneratePieceCommitment(sourceBs, nd3.Cid(), node)
>>>>>>> 74d100f3
		require.Error(t, err)
	})
	t.Run("seek fails", func(t *testing.T) {
		pr := padreader.NewPadReader()
		cio := cario.NewCarIO()

		fsmock := fsmocks.FileStore{}
		mockfile := fsmocks.File{}

		fsmock.On("CreateTemp").Return(&mockfile, nil).Once()
		fsmock.On("Delete", mock.Anything).Return(nil).Once()

		counter := 0
		size := 0
		mockfile.On("Write", mock.Anything).Run(func(args mock.Arguments) {
			arg := args[0]
			buf := arg.([]byte)
			size := len(buf)
			counter += size
		}).Return(size, nil).Times(17)
		mockfile.On("Size").Return(int64(484))
		mockfile.On("Write", mock.Anything).Return(24, nil).Once()
		mockfile.On("Close").Return(nil).Once()
		mockfile.On("Path").Return(filestore.Path("mock")).Once()
		mockfile.On("Seek", mock.Anything, mock.Anything).Return(int64(0), fmt.Errorf("seek failed"))

<<<<<<< HEAD
		pio := pieceio.NewPieceIO(pr, cio, sc, &fsmock, sourceBs)
		_, _, err := pio.GeneratePieceCommitment(nd3.Cid(), node)
		require.Error(t, err)
	})
	t.Run("generate piece commitment fails", func(t *testing.T) {
		tempDir := filestore.Path("./tempDir")
		sc := pmocks.SectorCalculator{}
		pr := padreader.NewPadReader()
		cio := cario.NewCarIO()

		sc.On("GeneratePieceCommitment", mock.Anything, mock.Anything, mock.Anything).Return([]byte{}, fmt.Errorf("commitment failed"))

		store, err := filestore.NewLocalFileStore(tempDir)
		require.NoError(t, err)
		pio := pieceio.NewPieceIO(pr, cio, &sc, store, sourceBs)
		_, _, err = pio.GeneratePieceCommitment(nd3.Cid(), node)
		require.Error(t, err)
	})
=======
		pio := pieceio.NewPieceIO(pr, cio, &fsmock)
		_, _, err := pio.GeneratePieceCommitment(sourceBs, nd3.Cid(), node)
		require.Error(t, err)
	})
>>>>>>> 74d100f3
}<|MERGE_RESOLUTION|>--- conflicted
+++ resolved
@@ -29,16 +29,11 @@
 
 	store, err := filestore.NewLocalFileStore(tempDir)
 	require.NoError(t, err)
-<<<<<<< HEAD
-=======
-	pio := pieceio.NewPieceIO(pr, cio, store)
-	require.NoError(t, err)
->>>>>>> 74d100f3
 
 	sourceBserv := dstest.Bserv()
 	sourceBs := sourceBserv.Blockstore()
 
-	pio := pieceio.NewPieceIO(pr, cio, sc, store, sourceBs)
+	pio := pieceio.NewPieceIO(pr, cio, store, sourceBs)
 	require.NoError(t, err)
 
 	dserv := dag.NewDAGService(sourceBserv)
@@ -125,14 +120,10 @@
 
 	store, err := filestore.NewLocalFileStore(tempDir)
 	require.NoError(t, err)
-<<<<<<< HEAD
-=======
-	pio := pieceio.NewPieceIO(pr, cio, store)
->>>>>>> 74d100f3
 
 	sourceBserv := dstest.Bserv()
 	sourceBs := sourceBserv.Blockstore()
-	pio := pieceio.NewPieceIO(pr, cio, sc, store, sourceBs)
+	pio := pieceio.NewPieceIO(pr, cio, store, sourceBs)
 
 	dserv := dag.NewDAGService(sourceBserv)
 	a := dag.NewRawNode([]byte("aaaa"))
@@ -182,11 +173,7 @@
 	_, err = tmpFile.Read(buf)
 	require.NoError(t, err)
 	buffer := bytes.NewBuffer(buf)
-<<<<<<< HEAD
-	secondCommitment, err := sc.GeneratePieceCommitment(buffer, uint64(tmpFile.Size()))
-=======
-	secondCommitment, err := sectorbuilder.GeneratePieceCommitment(buffer, uint64(info.Size()))
->>>>>>> 74d100f3
+	secondCommitment, err := sectorbuilder.GeneratePieceCommitment(buffer, uint64(tmpFile.Size()))
 	require.NoError(t, err)
 	require.Equal(t, commitment, secondCommitment[:])
 }
@@ -227,13 +214,8 @@
 	t.Run("create temp file fails", func(t *testing.T) {
 		fsmock := fsmocks.FileStore{}
 		fsmock.On("CreateTemp").Return(nil, fmt.Errorf("Failed"))
-<<<<<<< HEAD
-		pio := pieceio.NewPieceIO(nil, nil, nil, &fsmock, sourceBs)
+		pio := pieceio.NewPieceIO(nil, nil, &fsmock, sourceBs)
 		_, _, err := pio.GeneratePieceCommitment(nd3.Cid(), node)
-=======
-		pio := pieceio.NewPieceIO(nil, nil, &fsmock)
-		_, _, err := pio.GeneratePieceCommitment(sourceBs, nd3.Cid(), node)
->>>>>>> 74d100f3
 		require.Error(t, err)
 	})
 	t.Run("write CAR fails", func(t *testing.T) {
@@ -245,13 +227,8 @@
 		ciomock := pmocks.CarIO{}
 		any := mock.Anything
 		ciomock.On("WriteCar", any, any, any, any, any).Return(fmt.Errorf("failed to write car"))
-<<<<<<< HEAD
-		pio := pieceio.NewPieceIO(pr, &ciomock, sc, store, sourceBs)
+		pio := pieceio.NewPieceIO(pr, &ciomock, store, sourceBs)
 		_, _, err = pio.GeneratePieceCommitment(nd3.Cid(), node)
-=======
-		pio := pieceio.NewPieceIO(pr, &ciomock, store)
-		_, _, err = pio.GeneratePieceCommitment(sourceBs, nd3.Cid(), node)
->>>>>>> 74d100f3
 		require.Error(t, err)
 	})
 	t.Run("padding fails", func(t *testing.T) {
@@ -277,13 +254,8 @@
 		mockfile.On("Close").Return(nil).Once()
 		mockfile.On("Path").Return(filestore.Path("mock")).Once()
 
-<<<<<<< HEAD
-		pio := pieceio.NewPieceIO(pr, cio, sc, &fsmock, sourceBs)
+		pio := pieceio.NewPieceIO(pr, cio, &fsmock, sourceBs)
 		_, _, err := pio.GeneratePieceCommitment(nd3.Cid(), node)
-=======
-		pio := pieceio.NewPieceIO(pr, cio, &fsmock)
-		_, _, err := pio.GeneratePieceCommitment(sourceBs, nd3.Cid(), node)
->>>>>>> 74d100f3
 		require.Error(t, err)
 	})
 	t.Run("incorrect padding", func(t *testing.T) {
@@ -309,13 +281,8 @@
 		mockfile.On("Close").Return(nil).Once()
 		mockfile.On("Path").Return(filestore.Path("mock")).Once()
 
-<<<<<<< HEAD
-		pio := pieceio.NewPieceIO(pr, cio, sc, &fsmock, sourceBs)
+		pio := pieceio.NewPieceIO(pr, cio, &fsmock, sourceBs)
 		_, _, err := pio.GeneratePieceCommitment(nd3.Cid(), node)
-=======
-		pio := pieceio.NewPieceIO(pr, cio, &fsmock)
-		_, _, err := pio.GeneratePieceCommitment(sourceBs, nd3.Cid(), node)
->>>>>>> 74d100f3
 		require.Error(t, err)
 	})
 	t.Run("seek fails", func(t *testing.T) {
@@ -342,29 +309,8 @@
 		mockfile.On("Path").Return(filestore.Path("mock")).Once()
 		mockfile.On("Seek", mock.Anything, mock.Anything).Return(int64(0), fmt.Errorf("seek failed"))
 
-<<<<<<< HEAD
-		pio := pieceio.NewPieceIO(pr, cio, sc, &fsmock, sourceBs)
+		pio := pieceio.NewPieceIO(pr, cio, &fsmock, sourceBs)
 		_, _, err := pio.GeneratePieceCommitment(nd3.Cid(), node)
 		require.Error(t, err)
 	})
-	t.Run("generate piece commitment fails", func(t *testing.T) {
-		tempDir := filestore.Path("./tempDir")
-		sc := pmocks.SectorCalculator{}
-		pr := padreader.NewPadReader()
-		cio := cario.NewCarIO()
-
-		sc.On("GeneratePieceCommitment", mock.Anything, mock.Anything, mock.Anything).Return([]byte{}, fmt.Errorf("commitment failed"))
-
-		store, err := filestore.NewLocalFileStore(tempDir)
-		require.NoError(t, err)
-		pio := pieceio.NewPieceIO(pr, cio, &sc, store, sourceBs)
-		_, _, err = pio.GeneratePieceCommitment(nd3.Cid(), node)
-		require.Error(t, err)
-	})
-=======
-		pio := pieceio.NewPieceIO(pr, cio, &fsmock)
-		_, _, err := pio.GeneratePieceCommitment(sourceBs, nd3.Cid(), node)
-		require.Error(t, err)
-	})
->>>>>>> 74d100f3
 }